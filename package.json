{
<<<<<<< HEAD
"name": "@sunjw8888/adbkit",
"version": "3.2.4",
=======
"name": "@devicefarmer/adbkit",
"version": "3.2.2",
>>>>>>> 8dfb748d
"description": "A Typescript client for the Android Debug Bridge.",
"keywords": [
"adb",
"adbkit",
"android",
"logcat",
"typescript",
"monkey"
],
"bin": {
"adbkit": "./bin/adbkit"
},
"bugs": {
"url": "https://github.com/devicefarmer/adbkit/issues"
},
"license": "Apache-2.0",
"author": {
"name": "Device Farmer",
"email": "contact@devicefarmer.com",
"url": "https://devicefarmer.com/"
},
"contributors": [
{
"name": "uriel chemouni",
"email": "uchemouni@gmail.com",
"url": "https://urielch.github.io/urielch/"
}
],
"main": "./dist/index.js",
"types": "./dist/index.d.ts",
"repository": {
"type": "git",
"url": "https://github.com/devicefarmer/adbkit.git"
},
"scripts": {
"clean": "rimraf dist index.d.ts index.js",
"keycode": "node tasks/keycode.js",
"prepublish": "npm run clean && npm run compile && npm run test",
"compile": "tsc  -p .",
"compile2": "tsc -p tsconfig-dist.json",
"lint": "eslint   ./ --ext .ts",
"format": "eslint ./ --ext .ts --fix",
"testJS": "mocha --reporter spec --colors dist/test/**/*.js",
"test": "mocha -r ts-node/register --reporter spec --colors test/**/*.ts"
},
"dependencies": {
"@devicefarmer/adbkit-logcat": "^2.1.2",
"@devicefarmer/adbkit-monkey": "~1.2.0",
"bluebird": "~3.7",
"commander": "^9.1.0",
"debug": "~4.3.1",
"node-forge": "^1.3.1",
"split": "~1.0.1"
},
"devDependencies": {
"@types/debug": "^4.1.5",
"@types/mocha": "^9.0.0",
"@types/node": "^14.14.10",
"@types/sinon-chai": "^3.2.5",
"@types/bluebird": "^3.5.33",
"@types/node-forge": "^1.0.1",
"@typescript-eslint/eslint-plugin": "^4.9.1",
"@typescript-eslint/parser": "^4.9.1",
"bench": "~0.3.6",
"chai": "~4.3.0",
"eslint": "^8.12.0",
"eslint-config-prettier": "^8.0.0",
"eslint-plugin-prettier": "^4.0.0",
"eslint-plugin-progress": "0.0.1",
"mocha": "~8.3.1",
"prettier": "^2.2.1",
"rimraf": "^3.0.2",
"sinon": "~13.0.1",
"sinon-chai": "~3.7.0",
"ts-node": "^10.4.0",
"typescript": "^4.1.3"
},
"engines": {
"node": ">= 0.10.4"
}
}<|MERGE_RESOLUTION|>--- conflicted
+++ resolved
@@ -1,11 +1,6 @@
 {
-<<<<<<< HEAD
 "name": "@sunjw8888/adbkit",
 "version": "3.2.4",
-=======
-"name": "@devicefarmer/adbkit",
-"version": "3.2.2",
->>>>>>> 8dfb748d
 "description": "A Typescript client for the Android Debug Bridge.",
 "keywords": [
 "adb",
