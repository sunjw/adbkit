{
<<<<<<< HEAD
  "name": "@sunjw8888/adbkit",
  "version": "3.2.5",
=======
  "name": "@devicefarmer/adbkit",
  "version": "3.2.3",
>>>>>>> 3453bb45
  "description": "A Typescript client for the Android Debug Bridge.",
  "keywords": [
    "adb",
    "adbkit",
    "android",
    "logcat",
    "typescript",
    "monkey"
  ],
  "bin": {
    "adbkit": "./bin/adbkit"
  },
  "bugs": {
    "url": "https://github.com/devicefarmer/adbkit/issues"
  },
  "license": "Apache-2.0",
  "author": {
    "name": "Device Farmer",
    "email": "contact@devicefarmer.com",
    "url": "https://devicefarmer.com/"
  },
<<<<<<< HEAD
  "contributors": [{
=======
  "contributors": [
    {
>>>>>>> 3453bb45
      "name": "uriel chemouni",
      "email": "uchemouni@gmail.com",
      "url": "https://urielch.github.io/urielch/"
    }
  ],
  "main": "./dist/index.js",
  "types": "./dist/index.d.ts",
  "repository": {
    "type": "git",
    "url": "https://github.com/devicefarmer/adbkit.git"
  },
  "scripts": {
    "clean": "rimraf dist index.d.ts index.js",
    "keycode": "node tasks/keycode.js",
    "prepublish": "npm run clean && npm run compile && npm run test",
    "compile": "tsc  -p .",
    "compile2": "tsc -p tsconfig-dist.json",
    "lint": "eslint   ./ --ext .ts",
    "format": "eslint ./ --ext .ts --fix",
    "testJS": "mocha --reporter spec --colors dist/test/**/*.js",
    "test": "mocha -r ts-node/register --reporter spec --colors test/**/*.ts"
  },
  "dependencies": {
    "@devicefarmer/adbkit-logcat": "^2.1.2",
    "@devicefarmer/adbkit-monkey": "~1.2.0",
    "bluebird": "~3.7",
    "commander": "^9.1.0",
    "debug": "~4.3.1",
    "node-forge": "^1.3.1",
    "split": "~1.0.1"
  },
  "devDependencies": {
    "@types/debug": "^4.1.5",
    "@types/mocha": "^9.0.0",
    "@types/node": "^14.14.10",
    "@types/sinon-chai": "^3.2.5",
    "@types/bluebird": "^3.5.33",
    "@types/node-forge": "^1.0.1",
    "@typescript-eslint/eslint-plugin": "^4.9.1",
    "@typescript-eslint/parser": "^4.9.1",
    "bench": "~0.3.6",
    "chai": "~4.3.0",
    "eslint": "^8.12.0",
    "eslint-config-prettier": "^8.0.0",
    "eslint-plugin-prettier": "^4.0.0",
    "eslint-plugin-progress": "0.0.1",
    "mocha": "~8.3.1",
    "prettier": "^2.2.1",
    "rimraf": "^3.0.2",
    "sinon": "~13.0.1",
    "sinon-chai": "~3.7.0",
    "ts-node": "^10.4.0",
    "typescript": "^4.1.3"
  },
  "engines": {
    "node": ">= 0.10.4"
  }
}<|MERGE_RESOLUTION|>--- conflicted
+++ resolved
@@ -1,11 +1,6 @@
 {
-<<<<<<< HEAD
   "name": "@sunjw8888/adbkit",
-  "version": "3.2.5",
-=======
-  "name": "@devicefarmer/adbkit",
-  "version": "3.2.3",
->>>>>>> 3453bb45
+  "version": "3.2.6",
   "description": "A Typescript client for the Android Debug Bridge.",
   "keywords": [
     "adb",
@@ -27,12 +22,8 @@
     "email": "contact@devicefarmer.com",
     "url": "https://devicefarmer.com/"
   },
-<<<<<<< HEAD
-  "contributors": [{
-=======
   "contributors": [
     {
->>>>>>> 3453bb45
       "name": "uriel chemouni",
       "email": "uchemouni@gmail.com",
       "url": "https://urielch.github.io/urielch/"
